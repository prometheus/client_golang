--- conflicted
+++ resolved
@@ -237,7 +237,11 @@
 	// across the various attempts.
 	accumulatedStats := WriteResponseStats{}
 
-	b := backoff.New(ctx, r.opts.backoff)
+	b := backoff.New(ctx, backoff.Config{
+		Min:        r.opts.backoffConfig.Min,
+		Max:        r.opts.backoffConfig.Max,
+		MaxRetries: r.opts.backoffConfig.MaxRetries,
+	})
 	for {
 		// Apply filter if provided.
 		currentMsg := msg
@@ -300,27 +304,6 @@
 		}
 		r.bufPool.Put(buf)
 
-<<<<<<< HEAD
-	comprBuf := r.bufPool.Get().(*[]byte)
-	payload, err := compressPayload(comprBuf, r.opts.compression, *buf)
-	if err != nil {
-		return WriteResponseStats{}, fmt.Errorf("compressing %w", err)
-	}
-	r.bufPool.Put(buf)
-	defer r.bufPool.Put(comprBuf)
-
-	// Since we retry writes we need to track the total amount of accepted data
-	// across the various attempts.
-	accumulatedStats := WriteResponseStats{}
-
-	b := backoff.New(ctx, backoff.Config{
-		Min:        r.opts.backoffConfig.Min,
-		Max:        r.opts.backoffConfig.Max,
-		MaxRetries: r.opts.backoffConfig.MaxRetries,
-	})
-	for {
-=======
->>>>>>> 3629d5c0
 		rs, err := r.attemptWrite(ctx, r.opts.compression, msgType, payload, b.NumRetries())
 		r.bufPool.Put(comprBuf)
 		accumulatedStats.Add(rs)
