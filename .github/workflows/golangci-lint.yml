--- conflicted
+++ resolved
@@ -26,15 +26,11 @@
       - name: Checkout repository
         uses: actions/checkout@08c6903cd8c0fde910a37f88322edcfb5dd907a8 # v5.0.0
         with:
-<<<<<<< HEAD
-          go-version: 1.21.x
-=======
           persist-credentials: false
       - name: Install Go
         uses: actions/setup-go@c0137caad775660c0844396c52da96e560aba63d # v5.5.0
         with:
           go-version: 1.24.x
->>>>>>> 187cb023
       - name: Install snmp_exporter/generator dependencies
         run: sudo apt-get update && sudo apt-get -y install libsnmp-dev
         if: github.repository == 'prometheus/snmp_exporter'
