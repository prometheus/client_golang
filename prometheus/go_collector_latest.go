--- conflicted
+++ resolved
@@ -217,13 +217,9 @@
 			m = newBatchHistogram(
 				NewDesc(
 					BuildFQName(namespace, subsystem, name),
-<<<<<<< HEAD
-					d.Description.Description,
-					// Can we assume that this is a suitable unit?
-					unit,
-=======
 					help,
->>>>>>> 187cb023
+// Can we assume that this is a suitable unit?
+unit,
 					nil,
 					nil,
 				),
