--- conflicted
+++ resolved
@@ -1,4 +1,4 @@
----
+---
 name: Go
 on:
   pull_request:
@@ -64,9 +64,5 @@
           CI: true
 
       - name: Run style and unused
-<<<<<<< HEAD
-        if: ${{ matrix.go_version == '1.21' }}
-=======
         if: ${{ matrix.go_version == '1.22' }}
->>>>>>> 187cb023
-        run: make style unused
+        run: make style unused