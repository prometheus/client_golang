# Copyright 2018 The Prometheus Authors
# Licensed under the Apache License, Version 2.0 (the "License");
# you may not use this file except in compliance with the License.
# You may obtain a copy of the License at
#
# http://www.apache.org/licenses/LICENSE-2.0
#
# Unless required by applicable law or agreed to in writing, software
# distributed under the License is distributed on an "AS IS" BASIS,
# WITHOUT WARRANTIES OR CONDITIONS OF ANY KIND, either express or implied.
# See the License for the specific language governing permissions and
# limitations under the License.

include .bingo/Variables.mk
include Makefile.common

.PHONY: deps
deps:
	$(GO) work sync
	$(MAKE) common-deps

.PHONY: test
test: deps common-test test-exp

.PHONY: test-short
<<<<<<< HEAD
test-short: deps common-test-short test-exp-short
# Overriding Makefile.common check_license target to add
# dagger paths
.PHONY: common-check_license
common-check_license:
	@echo ">> checking license header"
	@licRes=$$(for file in $$(find . -type f -iname '*.go' ! -path './vendor/*' ! -path './dagger/internal/*') ; do \
               awk 'NR<=3' $$file | grep -Eq "(Copyright|generated|GENERATED)" || echo $$file; \
       done); \
       if [ -n "$${licRes}" ]; then \
               echo "license header checking failed:"; echo "$${licRes}"; \
               exit 1; \
       fi
=======
test-short: deps common-test-short
>>>>>>> c5873e07

.PHONY: generate-go-collector-test-files
file := supported_go_versions.txt
VERSIONS := $(shell cat ${file})
generate-go-collector-test-files:
	for GO_VERSION in $(VERSIONS); do \
		docker run \
			--platform linux/amd64 \
			--rm -v $(PWD):/workspace \
			-w /workspace \
			golang:$$GO_VERSION \
			bash ./generate-go-collector.bash; \
	done; \
	go mod tidy

.PHONY: fmt
fmt: common-format $(GOIMPORTS)
	$(GOIMPORTS) -local github.com/prometheus/client_golang -w .

.PHONY: proto
proto: ## Regenerate Go from remote write proto.
proto: $(BUF)
	@echo ">> regenerating Prometheus Remote Write proto"
	@cd exp/api/remote/genproto && $(BUF) generate
	@cd exp/api/remote && find genproto/ -type f -exec sed -i '' 's/protohelpers "github.com\/planetscale\/vtprotobuf\/protohelpers"/protohelpers "github.com\/prometheus\/client_golang\/exp\/internal\/github.com\/planetscale\/vtprotobuf\/protohelpers"/g' {} \;
	# For some reasons buf generates this unused import, kill it manually for now and reformat.
	@cd exp/api/remote && find genproto/ -type f -exec sed -i '' 's/_ "github.com\/gogo\/protobuf\/gogoproto"//g' {} \;
	@cd exp/api/remote && go fmt ./genproto/...
	$(MAKE) fmt

.PHONY: test-exp
test-exp:
	cd exp && $(GOTEST) $(test-flags) $(GOOPTS) $(pkgs)

.PHONY: test-exp-short
test-exp-short:
	cd exp && $(GOTEST) -short $(GOOPTS) $(pkgs)<|MERGE_RESOLUTION|>--- conflicted
+++ resolved
@@ -23,23 +23,7 @@
 test: deps common-test test-exp
 
 .PHONY: test-short
-<<<<<<< HEAD
 test-short: deps common-test-short test-exp-short
-# Overriding Makefile.common check_license target to add
-# dagger paths
-.PHONY: common-check_license
-common-check_license:
-	@echo ">> checking license header"
-	@licRes=$$(for file in $$(find . -type f -iname '*.go' ! -path './vendor/*' ! -path './dagger/internal/*') ; do \
-               awk 'NR<=3' $$file | grep -Eq "(Copyright|generated|GENERATED)" || echo $$file; \
-       done); \
-       if [ -n "$${licRes}" ]; then \
-               echo "license header checking failed:"; echo "$${licRes}"; \
-               exit 1; \
-       fi
-=======
-test-short: deps common-test-short
->>>>>>> c5873e07
 
 .PHONY: generate-go-collector-test-files
 file := supported_go_versions.txt
