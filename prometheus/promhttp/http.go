// Copyright 2016 The Prometheus Authors
// Licensed under the Apache License, Version 2.0 (the "License");
// you may not use this file except in compliance with the License.
// You may obtain a copy of the License at
//
// http://www.apache.org/licenses/LICENSE-2.0
//
// Unless required by applicable law or agreed to in writing, software
// distributed under the License is distributed on an "AS IS" BASIS,
// WITHOUT WARRANTIES OR CONDITIONS OF ANY KIND, either express or implied.
// See the License for the specific language governing permissions and
// limitations under the License.

// Package promhttp provides tooling around HTTP servers and clients.
//
// First, the package allows the creation of http.Handler instances to expose
// Prometheus metrics via HTTP. promhttp.Handler acts on the
// prometheus.DefaultGatherer. With HandlerFor, you can create a handler for a
// custom registry or anything that implements the Gatherer interface. It also
// allows the creation of handlers that act differently on errors or allow to
// log errors.
//
// Second, the package provides tooling to instrument instances of http.Handler
// via middleware. Middleware wrappers follow the naming scheme
// InstrumentHandlerX, where X describes the intended use of the middleware.
// See each function's doc comment for specific details.
//
// Finally, the package allows for an http.RoundTripper to be instrumented via
// middleware. Middleware wrappers follow the naming scheme
// InstrumentRoundTripperX, where X describes the intended use of the
// middleware. See each function's doc comment for specific details.
package promhttp

import (
	"compress/gzip"
	"errors"
	"fmt"
	"io"
	"net/http"
	"strconv"
	"sync"
	"time"

	"github.com/prometheus/common/expfmt"

	"github.com/prometheus/client_golang/internal/github.com/golang/gddo/httputil"
	"github.com/prometheus/client_golang/prometheus"
	"github.com/prometheus/client_golang/prometheus/promhttp/internal"
)

const (
	contentTypeHeader      = "Content-Type"
	contentEncodingHeader  = "Content-Encoding"
	acceptEncodingHeader   = "Accept-Encoding"
	processStartTimeHeader = "Process-Start-Time-Unix"
)

// Compression represents the content encodings handlers support for the HTTP
// responses.
type Compression string

const (
	Identity Compression = "identity"
	Gzip     Compression = "gzip"
	Zstd     Compression = "zstd"
)

func defaultCompressionFormats() []Compression {
	if internal.NewZstdWriter != nil {
		return []Compression{Identity, Gzip, Zstd}
	} else {
		return []Compression{Identity, Gzip}
	}
}

var gzipPool = sync.Pool{
	New: func() interface{} {
		return gzip.NewWriter(nil)
	},
}

// Handler returns an http.Handler for the prometheus.DefaultGatherer, using
// default HandlerOpts, i.e. it reports the first error as an HTTP error, it has
// no error logging, and it applies compression if requested by the client.
//
// The returned http.Handler is already instrumented using the
// InstrumentMetricHandler function and the prometheus.DefaultRegisterer. If you
// create multiple http.Handlers by separate calls of the Handler function, the
// metrics used for instrumentation will be shared between them, providing
// global scrape counts.
//
// This function is meant to cover the bulk of basic use cases. If you are doing
// anything that requires more customization (including using a non-default
// Gatherer, different instrumentation, and non-default HandlerOpts), use the
// HandlerFor function. See there for details.
func Handler() http.Handler {
	return InstrumentMetricHandler(
		prometheus.DefaultRegisterer, HandlerFor(prometheus.DefaultGatherer, HandlerOpts{}),
	)
}

// HandlerFor returns an uninstrumented http.Handler for the provided
// Gatherer. The behavior of the Handler is defined by the provided
// HandlerOpts. Thus, HandlerFor is useful to create http.Handlers for custom
// Gatherers, with non-default HandlerOpts, and/or with custom (or no)
// instrumentation. Use the InstrumentMetricHandler function to apply the same
// kind of instrumentation as it is used by the Handler function.
func HandlerFor(reg prometheus.Gatherer, opts HandlerOpts) http.Handler {
	return HandlerForTransactional(prometheus.ToTransactionalGatherer(reg), opts)
}

// HandlerForTransactional is like HandlerFor, but it uses transactional gather, which
// can safely change in-place returned *dto.MetricFamily before call to `Gather` and after
// call to `done` of that `Gather`.
func HandlerForTransactional(reg prometheus.TransactionalGatherer, opts HandlerOpts) http.Handler {
	var (
		inFlightSem chan struct{}
		errCnt      = prometheus.NewCounterVec(
			prometheus.CounterOpts{
				Name: "promhttp_metric_handler_errors_total",
				Help: "Total number of internal errors encountered by the promhttp metric handler.",
			},
			[]string{"cause"},
		)
	)

	if opts.MaxRequestsInFlight > 0 {
		inFlightSem = make(chan struct{}, opts.MaxRequestsInFlight)
	}
	if opts.Registry != nil {
		// Initialize all possibilities that can occur below.
		errCnt.WithLabelValues("gathering")
		errCnt.WithLabelValues("encoding")
		if err := opts.Registry.Register(errCnt); err != nil {
			are := &prometheus.AlreadyRegisteredError{}
			if errors.As(err, are) {
				errCnt = are.ExistingCollector.(*prometheus.CounterVec)
			} else {
				panic(err)
			}
		}
	}

	// Select compression formats to offer based on default or user choice.
	var compressions []string
	if !opts.DisableCompression {
		offers := defaultCompressionFormats()
		if len(opts.OfferedCompressions) > 0 {
			offers = opts.OfferedCompressions
		}
		for _, comp := range offers {
			compressions = append(compressions, string(comp))
		}
	}

	h := http.HandlerFunc(func(rsp http.ResponseWriter, req *http.Request) {
		if !opts.ProcessStartTime.IsZero() {
			rsp.Header().Set(processStartTimeHeader, strconv.FormatInt(opts.ProcessStartTime.Unix(), 10))
		}
		if inFlightSem != nil {
			select {
			case inFlightSem <- struct{}{}: // All good, carry on.
				defer func() { <-inFlightSem }()
			default:
				http.Error(rsp, fmt.Sprintf(
					"Limit of concurrent requests reached (%d), try again later.", opts.MaxRequestsInFlight,
				), http.StatusServiceUnavailable)
				return
			}
		}
		mfs, done, err := reg.Gather()
		defer done()
		if err != nil {
			if opts.ErrorLog != nil {
				opts.ErrorLog.Println("error gathering metrics:", err)
			}
			errCnt.WithLabelValues("gathering").Inc()
			switch opts.ErrorHandling {
			case PanicOnError:
				panic(err)
			case ContinueOnError:
				if len(mfs) == 0 {
					// Still report the error if no metrics have been gathered.
					httpError(rsp, err)
					return
				}
			case HTTPErrorOnError:
				httpError(rsp, err)
				return
			}
		}

		var contentType expfmt.Format
		var encoderOpts []expfmt.EncoderOption
		if opts.EnableOpenMetrics || opts.OpenMetricsOptions.Enable {
			contentType = expfmt.NegotiateIncludingOpenMetrics(req.Header)
			if opts.OpenMetricsOptions.Enable {
				encoderOpts = append(encoderOpts, expfmt.WithUnit())
			}
		} else {
			contentType = expfmt.Negotiate(req.Header)
		}
		rsp.Header().Set(contentTypeHeader, string(contentType))

		w, encodingHeader, closeWriter, err := negotiateEncodingWriter(req, rsp, compressions)
		if err != nil {
			if opts.ErrorLog != nil {
				opts.ErrorLog.Println("error getting writer", err)
			}
			w = io.Writer(rsp)
			encodingHeader = string(Identity)
		}

		defer closeWriter()

		// Set Content-Encoding only when data is compressed
		if encodingHeader != string(Identity) {
			rsp.Header().Set(contentEncodingHeader, encodingHeader)
		}

<<<<<<< HEAD
		enc := expfmt.NewEncoder(w, contentType, encoderOpts...)
=======
		var enc expfmt.Encoder
		if opts.EnableOpenMetricsTextCreatedSamples {
			enc = expfmt.NewEncoder(w, contentType, expfmt.WithCreatedLines())
		} else {
			enc = expfmt.NewEncoder(w, contentType)
		}
>>>>>>> 187cb023

		// handleError handles the error according to opts.ErrorHandling
		// and returns true if we have to abort after the handling.
		handleError := func(err error) bool {
			if err == nil {
				return false
			}
			if opts.ErrorLog != nil {
				opts.ErrorLog.Println("error encoding and sending metric family:", err)
			}
			errCnt.WithLabelValues("encoding").Inc()
			switch opts.ErrorHandling {
			case PanicOnError:
				panic(err)
			case HTTPErrorOnError:
				// We cannot really send an HTTP error at this
				// point because we most likely have written
				// something to rsp already. But at least we can
				// stop sending.
				return true
			}
			// Do nothing in all other cases, including ContinueOnError.
			return false
		}

		for _, mf := range mfs {
			if handleError(enc.Encode(mf)) {
				return
			}
		}
		if closer, ok := enc.(expfmt.Closer); ok {
			// This in particular takes care of the final "# EOF\n" line for OpenMetrics.
			if handleError(closer.Close()) {
				return
			}
		}
	})

	if opts.Timeout <= 0 {
		return h
	}
	return http.TimeoutHandler(h, opts.Timeout, fmt.Sprintf(
		"Exceeded configured timeout of %v.\n",
		opts.Timeout,
	))
}

// InstrumentMetricHandler is usually used with an http.Handler returned by the
// HandlerFor function. It instruments the provided http.Handler with two
// metrics: A counter vector "promhttp_metric_handler_requests_total" to count
// scrapes partitioned by HTTP status code, and a gauge
// "promhttp_metric_handler_requests_in_flight" to track the number of
// simultaneous scrapes. This function idempotently registers collectors for
// both metrics with the provided Registerer. It panics if the registration
// fails. The provided metrics are useful to see how many scrapes hit the
// monitored target (which could be from different Prometheus servers or other
// scrapers), and how often they overlap (which would result in more than one
// scrape in flight at the same time). Note that the scrapes-in-flight gauge
// will contain the scrape by which it is exposed, while the scrape counter will
// only get incremented after the scrape is complete (as only then the status
// code is known). For tracking scrape durations, use the
// "scrape_duration_seconds" gauge created by the Prometheus server upon each
// scrape.
func InstrumentMetricHandler(reg prometheus.Registerer, handler http.Handler) http.Handler {
	cnt := prometheus.NewCounterVec(
		prometheus.CounterOpts{
			Name: "promhttp_metric_handler_requests_total",
			Help: "Total number of scrapes by HTTP status code.",
		},
		[]string{"code"},
	)
	// Initialize the most likely HTTP status codes.
	cnt.WithLabelValues("200")
	cnt.WithLabelValues("500")
	cnt.WithLabelValues("503")
	if err := reg.Register(cnt); err != nil {
		are := &prometheus.AlreadyRegisteredError{}
		if errors.As(err, are) {
			cnt = are.ExistingCollector.(*prometheus.CounterVec)
		} else {
			panic(err)
		}
	}

	gge := prometheus.NewGauge(prometheus.GaugeOpts{
		Name: "promhttp_metric_handler_requests_in_flight",
		Help: "Current number of scrapes being served.",
	})
	if err := reg.Register(gge); err != nil {
		are := &prometheus.AlreadyRegisteredError{}
		if errors.As(err, are) {
			gge = are.ExistingCollector.(prometheus.Gauge)
		} else {
			panic(err)
		}
	}

	return InstrumentHandlerCounter(cnt, InstrumentHandlerInFlight(gge, handler))
}

// HandlerErrorHandling defines how a Handler serving metrics will handle
// errors.
type HandlerErrorHandling int

// These constants cause handlers serving metrics to behave as described if
// errors are encountered.
const (
	// Serve an HTTP status code 500 upon the first error
	// encountered. Report the error message in the body. Note that HTTP
	// errors cannot be served anymore once the beginning of a regular
	// payload has been sent. Thus, in the (unlikely) case that encoding the
	// payload into the negotiated wire format fails, serving the response
	// will simply be aborted. Set an ErrorLog in HandlerOpts to detect
	// those errors.
	HTTPErrorOnError HandlerErrorHandling = iota
	// Ignore errors and try to serve as many metrics as possible.  However,
	// if no metrics can be served, serve an HTTP status code 500 and the
	// last error message in the body. Only use this in deliberate "best
	// effort" metrics collection scenarios. In this case, it is highly
	// recommended to provide other means of detecting errors: By setting an
	// ErrorLog in HandlerOpts, the errors are logged. By providing a
	// Registry in HandlerOpts, the exposed metrics include an error counter
	// "promhttp_metric_handler_errors_total", which can be used for
	// alerts.
	ContinueOnError
	// Panic upon the first error encountered (useful for "crash only" apps).
	PanicOnError
)

// Logger is the minimal interface HandlerOpts needs for logging. Note that
// log.Logger from the standard library implements this interface, and it is
// easy to implement by custom loggers, if they don't do so already anyway.
type Logger interface {
	Println(v ...interface{})
}

// HandlerOpts specifies options how to serve metrics via an http.Handler. The
// zero value of HandlerOpts is a reasonable default.
type HandlerOpts struct {
	// ErrorLog specifies an optional Logger for errors collecting and
	// serving metrics. If nil, errors are not logged at all. Note that the
	// type of a reported error is often prometheus.MultiError, which
	// formats into a multi-line error string. If you want to avoid the
	// latter, create a Logger implementation that detects a
	// prometheus.MultiError and formats the contained errors into one line.
	ErrorLog Logger
	// ErrorHandling defines how errors are handled. Note that errors are
	// logged regardless of the configured ErrorHandling provided ErrorLog
	// is not nil.
	ErrorHandling HandlerErrorHandling
	// If Registry is not nil, it is used to register a metric
	// "promhttp_metric_handler_errors_total", partitioned by "cause". A
	// failed registration causes a panic. Note that this error counter is
	// different from the instrumentation you get from the various
	// InstrumentHandler... helpers. It counts errors that don't necessarily
	// result in a non-2xx HTTP status code. There are two typical cases:
	// (1) Encoding errors that only happen after streaming of the HTTP body
	// has already started (and the status code 200 has been sent). This
	// should only happen with custom collectors. (2) Collection errors with
	// no effect on the HTTP status code because ErrorHandling is set to
	// ContinueOnError.
	Registry prometheus.Registerer
	// DisableCompression disables the response encoding (compression) and
	// encoding negotiation. If true, the handler will
	// never compress the response, even if requested
	// by the client and the OfferedCompressions field is set.
	DisableCompression bool
	// OfferedCompressions is a set of encodings (compressions) handler will
	// try to offer when negotiating with the client. This defaults to identity, gzip
	// and zstd.
	// NOTE: If handler can't agree with the client on the encodings or
	// unsupported or empty encodings are set in OfferedCompressions,
	// handler always fallbacks to no compression (identity), for
	// compatibility reasons. In such cases ErrorLog will be used if set.
	OfferedCompressions []Compression
	// The number of concurrent HTTP requests is limited to
	// MaxRequestsInFlight. Additional requests are responded to with 503
	// Service Unavailable and a suitable message in the body. If
	// MaxRequestsInFlight is 0 or negative, no limit is applied.
	MaxRequestsInFlight int
	// If handling a request takes longer than Timeout, it is responded to
	// with 503 ServiceUnavailable and a suitable Message. No timeout is
	// applied if Timeout is 0 or negative. Note that with the current
	// implementation, reaching the timeout simply ends the HTTP requests as
	// described above (and even that only if sending of the body hasn't
	// started yet), while the bulk work of gathering all the metrics keeps
	// running in the background (with the eventual result to be thrown
	// away). Until the implementation is improved, it is recommended to
	// implement a separate timeout in potentially slow Collectors.
	Timeout time.Duration
	// If true, the experimental OpenMetrics encoding is added to the
	// possible options during content negotiation. Note that Prometheus
	// 2.5.0+ will negotiate OpenMetrics as first priority. OpenMetrics is
	// the only way to transmit exemplars. However, the move to OpenMetrics
	// is not completely transparent. Most notably, the values of "quantile"
	// labels of Summaries and "le" labels of Histograms are formatted with
	// a trailing ".0" if they would otherwise look like integer numbers
	// (which changes the identity of the resulting series on the Prometheus
	// server).
	EnableOpenMetrics bool
<<<<<<< HEAD

	OpenMetricsOptions OpenMetricsOptions
=======
	// EnableOpenMetricsTextCreatedSamples specifies if this handler should add, extra, synthetic
	// Created Timestamps for counters, histograms and summaries, which for the current
	// version of OpenMetrics are defined as extra series with the same name and "_created"
	// suffix. See also the OpenMetrics specification for more details
	// https://github.com/prometheus/OpenMetrics/blob/v1.0.0/specification/OpenMetrics.md#counter-1
	//
	// Created timestamps are used to improve the accuracy of reset detection,
	// but the way it's designed in OpenMetrics 1.0 it also dramatically increases cardinality
	// if the scraper does not handle those metrics correctly (converting to created timestamp
	// instead of leaving those series as-is). New OpenMetrics versions might improve
	// this situation.
	//
	// Prometheus introduced the feature flag 'created-timestamp-zero-ingestion'
	// in version 2.50.0 to handle this situation.
	EnableOpenMetricsTextCreatedSamples bool
>>>>>>> 187cb023
	// ProcessStartTime allows setting process start timevalue that will be exposed
	// with "Process-Start-Time-Unix" response header along with the metrics
	// payload. This allow callers to have efficient transformations to cumulative
	// counters (e.g. OpenTelemetry) or generally _created timestamp estimation per
	// scrape target.
	// NOTE: This feature is experimental and not covered by OpenMetrics or Prometheus
	// exposition format.
	ProcessStartTime time.Time
}

<<<<<<< HEAD
type OpenMetricsOptions struct {
	Enable bool
	// EnableUnit adds the unit to the encoder options, ultimately allowing the
	// unit into the final output, provided that either EnableOpenMetrics or
	// OpenMetricsOptions.Enable is also true.
	EnableUnit bool
}

// gzipAccepted returns whether the client will accept gzip-encoded content.
func gzipAccepted(header http.Header) bool {
	a := header.Get(acceptEncodingHeader)
	parts := strings.Split(a, ",")
	for _, part := range parts {
		part = strings.TrimSpace(part)
		if part == "gzip" || strings.HasPrefix(part, "gzip;") {
			return true
		}
	}
	return false
}

=======
>>>>>>> 187cb023
// httpError removes any content-encoding header and then calls http.Error with
// the provided error and http.StatusInternalServerError. Error contents is
// supposed to be uncompressed plain text. Same as with a plain http.Error, this
// must not be called if the header or any payload has already been sent.
func httpError(rsp http.ResponseWriter, err error) {
	rsp.Header().Del(contentEncodingHeader)
	http.Error(
		rsp,
		"An error has occurred while serving metrics:\n\n"+err.Error(),
		http.StatusInternalServerError,
	)
}

// negotiateEncodingWriter reads the Accept-Encoding header from a request and
// selects the right compression based on an allow-list of supported
// compressions. It returns a writer implementing the compression and the
// correct value that the caller can set in the response header.
func negotiateEncodingWriter(r *http.Request, rw io.Writer, compressions []string) (_ io.Writer, encodingHeaderValue string, closeWriter func(), _ error) {
	if len(compressions) == 0 {
		return rw, string(Identity), func() {}, nil
	}

	// TODO(mrueg): Replace internal/github.com/gddo once https://github.com/golang/go/issues/19307 is implemented.
	selected := httputil.NegotiateContentEncoding(r, compressions)

	switch selected {
	case "zstd":
		if internal.NewZstdWriter == nil {
			// The content encoding was not implemented yet.
			return nil, "", func() {}, fmt.Errorf("content compression format not recognized: %s. Valid formats are: %s", selected, defaultCompressionFormats())
		}
		writer, closeWriter, err := internal.NewZstdWriter(rw)
		return writer, selected, closeWriter, err
	case "gzip":
		gz := gzipPool.Get().(*gzip.Writer)
		gz.Reset(rw)
		return gz, selected, func() { _ = gz.Close(); gzipPool.Put(gz) }, nil
	case "identity":
		// This means the content is not compressed.
		return rw, selected, func() {}, nil
	default:
		// The content encoding was not implemented yet.
		return nil, "", func() {}, fmt.Errorf("content compression format not recognized: %s. Valid formats are: %s", selected, defaultCompressionFormats())
	}
}<|MERGE_RESOLUTION|>--- conflicted
+++ resolved
@@ -218,16 +218,12 @@
 			rsp.Header().Set(contentEncodingHeader, encodingHeader)
 		}
 
-<<<<<<< HEAD
-		enc := expfmt.NewEncoder(w, contentType, encoderOpts...)
-=======
 		var enc expfmt.Encoder
 		if opts.EnableOpenMetricsTextCreatedSamples {
 			enc = expfmt.NewEncoder(w, contentType, expfmt.WithCreatedLines())
 		} else {
 			enc = expfmt.NewEncoder(w, contentType)
 		}
->>>>>>> 187cb023
 
 		// handleError handles the error according to opts.ErrorHandling
 		// and returns true if we have to abort after the handling.
@@ -428,10 +424,6 @@
 	// (which changes the identity of the resulting series on the Prometheus
 	// server).
 	EnableOpenMetrics bool
-<<<<<<< HEAD
-
-	OpenMetricsOptions OpenMetricsOptions
-=======
 	// EnableOpenMetricsTextCreatedSamples specifies if this handler should add, extra, synthetic
 	// Created Timestamps for counters, histograms and summaries, which for the current
 	// version of OpenMetrics are defined as extra series with the same name and "_created"
@@ -447,7 +439,6 @@
 	// Prometheus introduced the feature flag 'created-timestamp-zero-ingestion'
 	// in version 2.50.0 to handle this situation.
 	EnableOpenMetricsTextCreatedSamples bool
->>>>>>> 187cb023
 	// ProcessStartTime allows setting process start timevalue that will be exposed
 	// with "Process-Start-Time-Unix" response header along with the metrics
 	// payload. This allow callers to have efficient transformations to cumulative
@@ -458,30 +449,6 @@
 	ProcessStartTime time.Time
 }
 
-<<<<<<< HEAD
-type OpenMetricsOptions struct {
-	Enable bool
-	// EnableUnit adds the unit to the encoder options, ultimately allowing the
-	// unit into the final output, provided that either EnableOpenMetrics or
-	// OpenMetricsOptions.Enable is also true.
-	EnableUnit bool
-}
-
-// gzipAccepted returns whether the client will accept gzip-encoded content.
-func gzipAccepted(header http.Header) bool {
-	a := header.Get(acceptEncodingHeader)
-	parts := strings.Split(a, ",")
-	for _, part := range parts {
-		part = strings.TrimSpace(part)
-		if part == "gzip" || strings.HasPrefix(part, "gzip;") {
-			return true
-		}
-	}
-	return false
-}
-
-=======
->>>>>>> 187cb023
 // httpError removes any content-encoding header and then calls http.Error with
 // the provided error and http.StatusInternalServerError. Error contents is
 // supposed to be uncompressed plain text. Same as with a plain http.Error, this
