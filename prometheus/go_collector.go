// Copyright 2018 The Prometheus Authors
// Licensed under the Apache License, Version 2.0 (the "License");
// you may not use this file except in compliance with the License.
// You may obtain a copy of the License at
//
// http://www.apache.org/licenses/LICENSE-2.0
//
// Unless required by applicable law or agreed to in writing, software
// distributed under the License is distributed on an "AS IS" BASIS,
// WITHOUT WARRANTIES OR CONDITIONS OF ANY KIND, either express or implied.
// See the License for the specific language governing permissions and
// limitations under the License.

package prometheus

import (
	"runtime"
	"runtime/debug"
	"time"
)

// goRuntimeMemStats provides the metrics initially provided by runtime.ReadMemStats.
// From Go 1.17 those similar (and better) statistics are provided by runtime/metrics, so
// while eval closure works on runtime.MemStats, the struct from Go 1.17+ is
// populated using runtime/metrics. Those are the defaults we can't alter.
func goRuntimeMemStats() memStatsMetrics {
	return memStatsMetrics{
		{
			desc: NewDesc(
				memstatNamespace("alloc_bytes"),
<<<<<<< HEAD
				"Number of bytes allocated and still in use.",
				"bytes",
=======
				"Number of bytes allocated in heap and currently in use. Equals to /memory/classes/heap/objects:bytes.",
>>>>>>> 187cb023
				nil, nil,
			),
			eval:    func(ms *runtime.MemStats) float64 { return float64(ms.Alloc) },
			valType: GaugeValue,
		}, {
			desc: NewDesc(
				memstatNamespace("alloc_bytes_total"),
<<<<<<< HEAD
				"Total number of bytes allocated, even if freed.",
				"bytes",
=======
				"Total number of bytes allocated in heap until now, even if released already. Equals to /gc/heap/allocs:bytes.",
>>>>>>> 187cb023
				nil, nil,
			),
			eval:    func(ms *runtime.MemStats) float64 { return float64(ms.TotalAlloc) },
			valType: CounterValue,
		}, {
			desc: NewDesc(
				memstatNamespace("sys_bytes"),
<<<<<<< HEAD
				"Number of bytes obtained from system.",
				"bytes",
=======
				"Number of bytes obtained from system. Equals to /memory/classes/total:byte.",
>>>>>>> 187cb023
				nil, nil,
			),
			eval:    func(ms *runtime.MemStats) float64 { return float64(ms.Sys) },
			valType: GaugeValue,
		}, {
			desc: NewDesc(
<<<<<<< HEAD
				memstatNamespace("lookups_total"),
				"Total number of pointer lookups.",
				"",
				nil, nil,
			),
			eval:    func(ms *runtime.MemStats) float64 { return float64(ms.Lookups) },
			valType: CounterValue,
		}, {
			desc: NewDesc(
				memstatNamespace("mallocs_total"),
				"Total number of mallocs.",
				"",
=======
				memstatNamespace("mallocs_total"),
				// TODO(bwplotka): We could add go_memstats_heap_objects, probably useful for discovery. Let's gather more feedback, kind of a waste of bytes for everybody for compatibility reasons to keep both, and we can't really rename/remove useful metric.
				"Total number of heap objects allocated, both live and gc-ed. Semantically a counter version for go_memstats_heap_objects gauge. Equals to /gc/heap/allocs:objects + /gc/heap/tiny/allocs:objects.",
>>>>>>> 187cb023
				nil, nil,
			),
			eval:    func(ms *runtime.MemStats) float64 { return float64(ms.Mallocs) },
			valType: CounterValue,
		}, {
			desc: NewDesc(
				memstatNamespace("frees_total"),
<<<<<<< HEAD
				"Total number of frees.",
				"",
=======
				"Total number of heap objects frees. Equals to /gc/heap/frees:objects + /gc/heap/tiny/allocs:objects.",
>>>>>>> 187cb023
				nil, nil,
			),
			eval:    func(ms *runtime.MemStats) float64 { return float64(ms.Frees) },
			valType: CounterValue,
		}, {
			desc: NewDesc(
				memstatNamespace("heap_alloc_bytes"),
<<<<<<< HEAD
				"Number of heap bytes allocated and still in use.",
				"bytes",
=======
				"Number of heap bytes allocated and currently in use, same as go_memstats_alloc_bytes. Equals to /memory/classes/heap/objects:bytes.",
>>>>>>> 187cb023
				nil, nil,
			),
			eval:    func(ms *runtime.MemStats) float64 { return float64(ms.HeapAlloc) },
			valType: GaugeValue,
		}, {
			desc: NewDesc(
				memstatNamespace("heap_sys_bytes"),
<<<<<<< HEAD
				"Number of heap bytes obtained from system.",
				"bytes",
=======
				"Number of heap bytes obtained from system. Equals to /memory/classes/heap/objects:bytes + /memory/classes/heap/unused:bytes + /memory/classes/heap/released:bytes + /memory/classes/heap/free:bytes.",
>>>>>>> 187cb023
				nil, nil,
			),
			eval:    func(ms *runtime.MemStats) float64 { return float64(ms.HeapSys) },
			valType: GaugeValue,
		}, {
			desc: NewDesc(
				memstatNamespace("heap_idle_bytes"),
<<<<<<< HEAD
				"Number of heap bytes waiting to be used.",
				"bytes",
=======
				"Number of heap bytes waiting to be used. Equals to /memory/classes/heap/released:bytes + /memory/classes/heap/free:bytes.",
>>>>>>> 187cb023
				nil, nil,
			),
			eval:    func(ms *runtime.MemStats) float64 { return float64(ms.HeapIdle) },
			valType: GaugeValue,
		}, {
			desc: NewDesc(
				memstatNamespace("heap_inuse_bytes"),
<<<<<<< HEAD
				"Number of heap bytes that are in use.",
				"bytes",
=======
				"Number of heap bytes that are in use. Equals to /memory/classes/heap/objects:bytes + /memory/classes/heap/unused:bytes",
>>>>>>> 187cb023
				nil, nil,
			),
			eval:    func(ms *runtime.MemStats) float64 { return float64(ms.HeapInuse) },
			valType: GaugeValue,
		}, {
			desc: NewDesc(
				memstatNamespace("heap_released_bytes"),
<<<<<<< HEAD
				"Number of heap bytes released to OS.",
				"bytes",
=======
				"Number of heap bytes released to OS. Equals to /memory/classes/heap/released:bytes.",
>>>>>>> 187cb023
				nil, nil,
			),
			eval:    func(ms *runtime.MemStats) float64 { return float64(ms.HeapReleased) },
			valType: GaugeValue,
		}, {
			desc: NewDesc(
				memstatNamespace("heap_objects"),
<<<<<<< HEAD
				"Number of allocated objects.",
				"",
=======
				"Number of currently allocated objects. Equals to /gc/heap/objects:objects.",
>>>>>>> 187cb023
				nil, nil,
			),
			eval:    func(ms *runtime.MemStats) float64 { return float64(ms.HeapObjects) },
			valType: GaugeValue,
		}, {
			desc: NewDesc(
				memstatNamespace("stack_inuse_bytes"),
<<<<<<< HEAD
				"Number of bytes in use by the stack allocator.",
				"bytes",
=======
				"Number of bytes obtained from system for stack allocator in non-CGO environments. Equals to /memory/classes/heap/stacks:bytes.",
>>>>>>> 187cb023
				nil, nil,
			),
			eval:    func(ms *runtime.MemStats) float64 { return float64(ms.StackInuse) },
			valType: GaugeValue,
		}, {
			desc: NewDesc(
				memstatNamespace("stack_sys_bytes"),
<<<<<<< HEAD
				"Number of bytes obtained from system for stack allocator.",
				"bytes",
=======
				"Number of bytes obtained from system for stack allocator. Equals to /memory/classes/heap/stacks:bytes + /memory/classes/os-stacks:bytes.",
>>>>>>> 187cb023
				nil, nil,
			),
			eval:    func(ms *runtime.MemStats) float64 { return float64(ms.StackSys) },
			valType: GaugeValue,
		}, {
			desc: NewDesc(
				memstatNamespace("mspan_inuse_bytes"),
<<<<<<< HEAD
				"Number of bytes in use by mspan structures.",
				"bytes",
=======
				"Number of bytes in use by mspan structures. Equals to /memory/classes/metadata/mspan/inuse:bytes.",
>>>>>>> 187cb023
				nil, nil,
			),
			eval:    func(ms *runtime.MemStats) float64 { return float64(ms.MSpanInuse) },
			valType: GaugeValue,
		}, {
			desc: NewDesc(
				memstatNamespace("mspan_sys_bytes"),
<<<<<<< HEAD
				"Number of bytes used for mspan structures obtained from system.",
				"bytes",
=======
				"Number of bytes used for mspan structures obtained from system. Equals to /memory/classes/metadata/mspan/inuse:bytes + /memory/classes/metadata/mspan/free:bytes.",
>>>>>>> 187cb023
				nil, nil,
			),
			eval:    func(ms *runtime.MemStats) float64 { return float64(ms.MSpanSys) },
			valType: GaugeValue,
		}, {
			desc: NewDesc(
				memstatNamespace("mcache_inuse_bytes"),
<<<<<<< HEAD
				"Number of bytes in use by mcache structures.",
				"bytes",
=======
				"Number of bytes in use by mcache structures. Equals to /memory/classes/metadata/mcache/inuse:bytes.",
>>>>>>> 187cb023
				nil, nil,
			),
			eval:    func(ms *runtime.MemStats) float64 { return float64(ms.MCacheInuse) },
			valType: GaugeValue,
		}, {
			desc: NewDesc(
				memstatNamespace("mcache_sys_bytes"),
<<<<<<< HEAD
				"Number of bytes used for mcache structures obtained from system.",
				"bytes",
=======
				"Number of bytes used for mcache structures obtained from system. Equals to /memory/classes/metadata/mcache/inuse:bytes + /memory/classes/metadata/mcache/free:bytes.",
>>>>>>> 187cb023
				nil, nil,
			),
			eval:    func(ms *runtime.MemStats) float64 { return float64(ms.MCacheSys) },
			valType: GaugeValue,
		}, {
			desc: NewDesc(
				memstatNamespace("buck_hash_sys_bytes"),
<<<<<<< HEAD
				"Number of bytes used by the profiling bucket hash table.",
				"bytes",
=======
				"Number of bytes used by the profiling bucket hash table. Equals to /memory/classes/profiling/buckets:bytes.",
>>>>>>> 187cb023
				nil, nil,
			),
			eval:    func(ms *runtime.MemStats) float64 { return float64(ms.BuckHashSys) },
			valType: GaugeValue,
		}, {
			desc: NewDesc(
				memstatNamespace("gc_sys_bytes"),
<<<<<<< HEAD
				"Number of bytes used for garbage collection system metadata.",
				"bytes",
=======
				"Number of bytes used for garbage collection system metadata. Equals to /memory/classes/metadata/other:bytes.",
>>>>>>> 187cb023
				nil, nil,
			),
			eval:    func(ms *runtime.MemStats) float64 { return float64(ms.GCSys) },
			valType: GaugeValue,
		}, {
			desc: NewDesc(
				memstatNamespace("other_sys_bytes"),
<<<<<<< HEAD
				"Number of bytes used for other system allocations.",
				"bytes",
=======
				"Number of bytes used for other system allocations. Equals to /memory/classes/other:bytes.",
>>>>>>> 187cb023
				nil, nil,
			),
			eval:    func(ms *runtime.MemStats) float64 { return float64(ms.OtherSys) },
			valType: GaugeValue,
		}, {
			desc: NewDesc(
				memstatNamespace("next_gc_bytes"),
<<<<<<< HEAD
				"Number of heap bytes when next garbage collection will take place.",
				"bytes",
=======
				"Number of heap bytes when next garbage collection will take place. Equals to /gc/heap/goal:bytes.",
>>>>>>> 187cb023
				nil, nil,
			),
			eval:    func(ms *runtime.MemStats) float64 { return float64(ms.NextGC) },
			valType: GaugeValue,
		},
	}
}

type baseGoCollector struct {
	goroutinesDesc *Desc
	threadsDesc    *Desc
	gcDesc         *Desc
	gcLastTimeDesc *Desc
	goInfoDesc     *Desc
}

func newBaseGoCollector() baseGoCollector {
	return baseGoCollector{
		goroutinesDesc: NewDesc(
			"go_goroutines",
			"Number of goroutines that currently exist.",
			"",
			nil, nil),
		threadsDesc: NewDesc(
			"go_threads",
			"Number of OS threads created.",
			"",
			nil, nil),
		gcDesc: NewDesc(
			"go_gc_duration_seconds",
<<<<<<< HEAD
			"A summary of the pause duration of garbage collection cycles.",
			"seconds",
=======
			"A summary of the wall-time pause (stop-the-world) duration in garbage collection cycles.",
>>>>>>> 187cb023
			nil, nil),
		gcLastTimeDesc: NewDesc(
			"go_memstats_last_gc_time_seconds",
			"Number of seconds since 1970 of last garbage collection.",
			"seconds",
			nil, nil),
		goInfoDesc: NewDesc(
			"go_info",
			"Information about the Go environment.",
			"",
			nil, Labels{"version": runtime.Version()}),
	}
}

// Describe returns all descriptions of the collector.
func (c *baseGoCollector) Describe(ch chan<- *Desc) {
	ch <- c.goroutinesDesc
	ch <- c.threadsDesc
	ch <- c.gcDesc
	ch <- c.gcLastTimeDesc
	ch <- c.goInfoDesc
}

// Collect returns the current state of all metrics of the collector.
func (c *baseGoCollector) Collect(ch chan<- Metric) {
	ch <- MustNewConstMetric(c.goroutinesDesc, GaugeValue, float64(runtime.NumGoroutine()))

	n := getRuntimeNumThreads()
	ch <- MustNewConstMetric(c.threadsDesc, GaugeValue, n)

	var stats debug.GCStats
	stats.PauseQuantiles = make([]time.Duration, 5)
	debug.ReadGCStats(&stats)

	quantiles := make(map[float64]float64)
	for idx, pq := range stats.PauseQuantiles[1:] {
		quantiles[float64(idx+1)/float64(len(stats.PauseQuantiles)-1)] = pq.Seconds()
	}
	quantiles[0.0] = stats.PauseQuantiles[0].Seconds()
	ch <- MustNewConstSummary(c.gcDesc, uint64(stats.NumGC), stats.PauseTotal.Seconds(), quantiles)
	ch <- MustNewConstMetric(c.gcLastTimeDesc, GaugeValue, float64(stats.LastGC.UnixNano())/1e9)
	ch <- MustNewConstMetric(c.goInfoDesc, GaugeValue, 1)
}

func memstatNamespace(s string) string {
	return "go_memstats_" + s
}

// memStatsMetrics provide description, evaluator, runtime/metrics name, and
// value type for memstat metrics.
type memStatsMetrics []struct {
	desc    *Desc
	eval    func(*runtime.MemStats) float64
	valType ValueType
}<|MERGE_RESOLUTION|>--- conflicted
+++ resolved
@@ -28,12 +28,8 @@
 		{
 			desc: NewDesc(
 				memstatNamespace("alloc_bytes"),
-<<<<<<< HEAD
-				"Number of bytes allocated and still in use.",
-				"bytes",
-=======
 				"Number of bytes allocated in heap and currently in use. Equals to /memory/classes/heap/objects:bytes.",
->>>>>>> 187cb023
+"bytes"
 				nil, nil,
 			),
 			eval:    func(ms *runtime.MemStats) float64 { return float64(ms.Alloc) },
@@ -41,12 +37,8 @@
 		}, {
 			desc: NewDesc(
 				memstatNamespace("alloc_bytes_total"),
-<<<<<<< HEAD
-				"Total number of bytes allocated, even if freed.",
-				"bytes",
-=======
 				"Total number of bytes allocated in heap until now, even if released already. Equals to /gc/heap/allocs:bytes.",
->>>>>>> 187cb023
+"bytes"
 				nil, nil,
 			),
 			eval:    func(ms *runtime.MemStats) float64 { return float64(ms.TotalAlloc) },
@@ -54,36 +46,17 @@
 		}, {
 			desc: NewDesc(
 				memstatNamespace("sys_bytes"),
-<<<<<<< HEAD
-				"Number of bytes obtained from system.",
-				"bytes",
-=======
 				"Number of bytes obtained from system. Equals to /memory/classes/total:byte.",
->>>>>>> 187cb023
+"bytes"
 				nil, nil,
 			),
 			eval:    func(ms *runtime.MemStats) float64 { return float64(ms.Sys) },
 			valType: GaugeValue,
 		}, {
 			desc: NewDesc(
-<<<<<<< HEAD
-				memstatNamespace("lookups_total"),
-				"Total number of pointer lookups.",
 				"",
-				nil, nil,
-			),
-			eval:    func(ms *runtime.MemStats) float64 { return float64(ms.Lookups) },
-			valType: CounterValue,
-		}, {
-			desc: NewDesc(
-				memstatNamespace("mallocs_total"),
-				"Total number of mallocs.",
-				"",
-=======
 				memstatNamespace("mallocs_total"),
 				// TODO(bwplotka): We could add go_memstats_heap_objects, probably useful for discovery. Let's gather more feedback, kind of a waste of bytes for everybody for compatibility reasons to keep both, and we can't really rename/remove useful metric.
-				"Total number of heap objects allocated, both live and gc-ed. Semantically a counter version for go_memstats_heap_objects gauge. Equals to /gc/heap/allocs:objects + /gc/heap/tiny/allocs:objects.",
->>>>>>> 187cb023
 				nil, nil,
 			),
 			eval:    func(ms *runtime.MemStats) float64 { return float64(ms.Mallocs) },
@@ -91,12 +64,8 @@
 		}, {
 			desc: NewDesc(
 				memstatNamespace("frees_total"),
-<<<<<<< HEAD
-				"Total number of frees.",
-				"",
-=======
 				"Total number of heap objects frees. Equals to /gc/heap/frees:objects + /gc/heap/tiny/allocs:objects.",
->>>>>>> 187cb023
+""
 				nil, nil,
 			),
 			eval:    func(ms *runtime.MemStats) float64 { return float64(ms.Frees) },
@@ -104,12 +73,8 @@
 		}, {
 			desc: NewDesc(
 				memstatNamespace("heap_alloc_bytes"),
-<<<<<<< HEAD
-				"Number of heap bytes allocated and still in use.",
-				"bytes",
-=======
 				"Number of heap bytes allocated and currently in use, same as go_memstats_alloc_bytes. Equals to /memory/classes/heap/objects:bytes.",
->>>>>>> 187cb023
+"bytes"
 				nil, nil,
 			),
 			eval:    func(ms *runtime.MemStats) float64 { return float64(ms.HeapAlloc) },
@@ -117,12 +82,8 @@
 		}, {
 			desc: NewDesc(
 				memstatNamespace("heap_sys_bytes"),
-<<<<<<< HEAD
-				"Number of heap bytes obtained from system.",
-				"bytes",
-=======
 				"Number of heap bytes obtained from system. Equals to /memory/classes/heap/objects:bytes + /memory/classes/heap/unused:bytes + /memory/classes/heap/released:bytes + /memory/classes/heap/free:bytes.",
->>>>>>> 187cb023
+"bytes"
 				nil, nil,
 			),
 			eval:    func(ms *runtime.MemStats) float64 { return float64(ms.HeapSys) },
@@ -130,12 +91,8 @@
 		}, {
 			desc: NewDesc(
 				memstatNamespace("heap_idle_bytes"),
-<<<<<<< HEAD
-				"Number of heap bytes waiting to be used.",
-				"bytes",
-=======
 				"Number of heap bytes waiting to be used. Equals to /memory/classes/heap/released:bytes + /memory/classes/heap/free:bytes.",
->>>>>>> 187cb023
+"bytes"
 				nil, nil,
 			),
 			eval:    func(ms *runtime.MemStats) float64 { return float64(ms.HeapIdle) },
@@ -143,12 +100,8 @@
 		}, {
 			desc: NewDesc(
 				memstatNamespace("heap_inuse_bytes"),
-<<<<<<< HEAD
-				"Number of heap bytes that are in use.",
-				"bytes",
-=======
 				"Number of heap bytes that are in use. Equals to /memory/classes/heap/objects:bytes + /memory/classes/heap/unused:bytes",
->>>>>>> 187cb023
+				"bytes"
 				nil, nil,
 			),
 			eval:    func(ms *runtime.MemStats) float64 { return float64(ms.HeapInuse) },
@@ -156,12 +109,8 @@
 		}, {
 			desc: NewDesc(
 				memstatNamespace("heap_released_bytes"),
-<<<<<<< HEAD
-				"Number of heap bytes released to OS.",
-				"bytes",
-=======
 				"Number of heap bytes released to OS. Equals to /memory/classes/heap/released:bytes.",
->>>>>>> 187cb023
+"bytes"
 				nil, nil,
 			),
 			eval:    func(ms *runtime.MemStats) float64 { return float64(ms.HeapReleased) },
@@ -169,12 +118,8 @@
 		}, {
 			desc: NewDesc(
 				memstatNamespace("heap_objects"),
-<<<<<<< HEAD
-				"Number of allocated objects.",
-				"",
-=======
 				"Number of currently allocated objects. Equals to /gc/heap/objects:objects.",
->>>>>>> 187cb023
+"",
 				nil, nil,
 			),
 			eval:    func(ms *runtime.MemStats) float64 { return float64(ms.HeapObjects) },
@@ -182,12 +127,8 @@
 		}, {
 			desc: NewDesc(
 				memstatNamespace("stack_inuse_bytes"),
-<<<<<<< HEAD
-				"Number of bytes in use by the stack allocator.",
-				"bytes",
-=======
 				"Number of bytes obtained from system for stack allocator in non-CGO environments. Equals to /memory/classes/heap/stacks:bytes.",
->>>>>>> 187cb023
+"bytes"
 				nil, nil,
 			),
 			eval:    func(ms *runtime.MemStats) float64 { return float64(ms.StackInuse) },
@@ -195,12 +136,8 @@
 		}, {
 			desc: NewDesc(
 				memstatNamespace("stack_sys_bytes"),
-<<<<<<< HEAD
-				"Number of bytes obtained from system for stack allocator.",
-				"bytes",
-=======
 				"Number of bytes obtained from system for stack allocator. Equals to /memory/classes/heap/stacks:bytes + /memory/classes/os-stacks:bytes.",
->>>>>>> 187cb023
+"bytes"
 				nil, nil,
 			),
 			eval:    func(ms *runtime.MemStats) float64 { return float64(ms.StackSys) },
@@ -208,12 +145,8 @@
 		}, {
 			desc: NewDesc(
 				memstatNamespace("mspan_inuse_bytes"),
-<<<<<<< HEAD
-				"Number of bytes in use by mspan structures.",
-				"bytes",
-=======
 				"Number of bytes in use by mspan structures. Equals to /memory/classes/metadata/mspan/inuse:bytes.",
->>>>>>> 187cb023
+"bytes"
 				nil, nil,
 			),
 			eval:    func(ms *runtime.MemStats) float64 { return float64(ms.MSpanInuse) },
@@ -221,12 +154,8 @@
 		}, {
 			desc: NewDesc(
 				memstatNamespace("mspan_sys_bytes"),
-<<<<<<< HEAD
-				"Number of bytes used for mspan structures obtained from system.",
-				"bytes",
-=======
 				"Number of bytes used for mspan structures obtained from system. Equals to /memory/classes/metadata/mspan/inuse:bytes + /memory/classes/metadata/mspan/free:bytes.",
->>>>>>> 187cb023
+"bytes"
 				nil, nil,
 			),
 			eval:    func(ms *runtime.MemStats) float64 { return float64(ms.MSpanSys) },
@@ -234,12 +163,8 @@
 		}, {
 			desc: NewDesc(
 				memstatNamespace("mcache_inuse_bytes"),
-<<<<<<< HEAD
-				"Number of bytes in use by mcache structures.",
-				"bytes",
-=======
 				"Number of bytes in use by mcache structures. Equals to /memory/classes/metadata/mcache/inuse:bytes.",
->>>>>>> 187cb023
+"bytes"
 				nil, nil,
 			),
 			eval:    func(ms *runtime.MemStats) float64 { return float64(ms.MCacheInuse) },
@@ -247,12 +172,8 @@
 		}, {
 			desc: NewDesc(
 				memstatNamespace("mcache_sys_bytes"),
-<<<<<<< HEAD
-				"Number of bytes used for mcache structures obtained from system.",
-				"bytes",
-=======
 				"Number of bytes used for mcache structures obtained from system. Equals to /memory/classes/metadata/mcache/inuse:bytes + /memory/classes/metadata/mcache/free:bytes.",
->>>>>>> 187cb023
+"bytes"
 				nil, nil,
 			),
 			eval:    func(ms *runtime.MemStats) float64 { return float64(ms.MCacheSys) },
@@ -260,12 +181,8 @@
 		}, {
 			desc: NewDesc(
 				memstatNamespace("buck_hash_sys_bytes"),
-<<<<<<< HEAD
-				"Number of bytes used by the profiling bucket hash table.",
-				"bytes",
-=======
 				"Number of bytes used by the profiling bucket hash table. Equals to /memory/classes/profiling/buckets:bytes.",
->>>>>>> 187cb023
+"bytes"
 				nil, nil,
 			),
 			eval:    func(ms *runtime.MemStats) float64 { return float64(ms.BuckHashSys) },
@@ -273,12 +190,8 @@
 		}, {
 			desc: NewDesc(
 				memstatNamespace("gc_sys_bytes"),
-<<<<<<< HEAD
-				"Number of bytes used for garbage collection system metadata.",
-				"bytes",
-=======
 				"Number of bytes used for garbage collection system metadata. Equals to /memory/classes/metadata/other:bytes.",
->>>>>>> 187cb023
+"bytes"
 				nil, nil,
 			),
 			eval:    func(ms *runtime.MemStats) float64 { return float64(ms.GCSys) },
@@ -286,12 +199,8 @@
 		}, {
 			desc: NewDesc(
 				memstatNamespace("other_sys_bytes"),
-<<<<<<< HEAD
-				"Number of bytes used for other system allocations.",
-				"bytes",
-=======
 				"Number of bytes used for other system allocations. Equals to /memory/classes/other:bytes.",
->>>>>>> 187cb023
+"bytes"
 				nil, nil,
 			),
 			eval:    func(ms *runtime.MemStats) float64 { return float64(ms.OtherSys) },
@@ -299,12 +208,8 @@
 		}, {
 			desc: NewDesc(
 				memstatNamespace("next_gc_bytes"),
-<<<<<<< HEAD
-				"Number of heap bytes when next garbage collection will take place.",
-				"bytes",
-=======
 				"Number of heap bytes when next garbage collection will take place. Equals to /gc/heap/goal:bytes.",
->>>>>>> 187cb023
+"bytes"
 				nil, nil,
 			),
 			eval:    func(ms *runtime.MemStats) float64 { return float64(ms.NextGC) },
@@ -335,12 +240,8 @@
 			nil, nil),
 		gcDesc: NewDesc(
 			"go_gc_duration_seconds",
-<<<<<<< HEAD
-			"A summary of the pause duration of garbage collection cycles.",
-			"seconds",
-=======
 			"A summary of the wall-time pause (stop-the-world) duration in garbage collection cycles.",
->>>>>>> 187cb023
+"seconds"
 			nil, nil),
 		gcLastTimeDesc: NewDesc(
 			"go_memstats_last_gc_time_seconds",
